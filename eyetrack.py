import cv2
import dlib
import numpy as np
import numpy.typing as npt
from pynput.mouse import Button, Controller
from enum import Enum


class mouse_action(Enum):
    moveUp = 1
    moveDown = 2
    moveLeft = 3
    moveRight = 4
    rightClickDown = 5
    leftClickDown = 6
    rightClickUp = 7
    leftClickUp = 8


mouse = Controller()

SCALE = 10
MOUSE_LEFT_DOWN = False
MOUSE_RIGHT_DOWN = False
COUNTER_LEFT = 0
COUNTER_RIGHT = 0
CLICK_THRESHOLD = 10
EAR_THRESHOLD = 0.15

def move_mouse(action: mouse_action) -> None:
    match action:
        case mouse_action.moveUp:
            mouse.move(0, -SCALE)
        case mouse_action.moveDown:
            mouse.move(0, SCALE)
        case mouse_action.moveRight:
            mouse.move(SCALE, 0)
        case mouse_action.moveLeft:
            mouse.move(-SCALE, 0)
        case _:
            pass
         
def mouse_click(action: mouse_action) -> None:
    match action:
        case mouse_action.rightClickDown:
            mouse.press(Button.right)
        case mouse_action.leftClickDown:
            mouse.press(Button.left)
        case mouse_action.rightClickUp:
            mouse.release(Button.right)
        case mouse_action.leftClickUp:
            mouse.release(Button.left)
        case _:
            pass
    
def get_eye_landmarks(landmarks: dlib.full_object_detection, left: bool=True) -> np.ndarray:
    """Extracts eye landmarks for left or right eye."""
    points = [landmarks.part(i) for i in range(36, 42)] if left else [landmarks.part(i) for i in range(42, 48)]
    return np.array([(p.x, p.y) for p in points], np.int32)

def eye_region(frame: npt.NDArray, landmarks: dlib.full_object_detection, left: bool=True) -> tuple[npt.NDArray, npt.NDArray, int, int]:
<<<<<<< HEAD
    """Extract a fixed-size eye region and return threshold image and position."""
    points = get_eye_landmarks(landmarks, left)
    eye_points = np.array([(p.x, p.y) for p in points], np.int32)
=======
    """Extract the eye region and return a thresholded version."""
    eye_points = get_eye_landmarks(landmarks, left)
>>>>>>> 49dd6d87

    # Center of eye
    center_x = int(np.mean(eye_points[:, 0]))
    center_y = int(np.mean(eye_points[:, 1]))

    # Fixed box size (can tweak for your face/camera)
    box_w, box_h = 60, 40
    x = center_x - box_w // 2
    y = center_y - box_h // 2

    # Clamp to frame size
    x = max(x, 0)
    y = max(y, 0)
    eye = frame[y:y+box_h, x:x+box_w]

    gray_eye = cv2.cvtColor(eye, cv2.COLOR_BGR2GRAY)
    _, thresh_eye = cv2.threshold(gray_eye, 70, 255, cv2.THRESH_BINARY_INV)

    return thresh_eye, eye_points, x, y


def detect_pupil(thresh_eye: np.ndarray) -> tuple[int, int]:
    """Detects pupil contour and center coordinates."""
    contours, _ = cv2.findContours(thresh_eye, cv2.RETR_TREE, cv2.CHAIN_APPROX_SIMPLE)
    contours = sorted(contours, key=lambda x: cv2.contourArea(x), reverse=True)

    for contour in contours:
        if cv2.contourArea(contour) < 100:
            continue

        M = cv2.moments(contour)
        if M["m00"] != 0:
            cx = int(M["m10"] / M["m00"])
            cy = int(M["m01"] / M["m00"])
            return cx, cy, contour

    return None, None, None

def get_gaze_direction(cx: int, cy: int, shape: tuple[int, int]) -> str:
<<<<<<< HEAD
    """Classify gaze direction based on pupil location in the box."""
    # Horizontal
    if cx < shape[1] // 3:
        horizontal = "Left"
    elif cx > 2 * shape[1] // 3:
        horizontal = "Right"
=======
    """Determine gaze direction based on pupil position."""
    if cx < shape[1] // 3:
        return "Looking Right"
    elif cx > 2 * shape[1] // 3:
        return "Looking Left"
    elif shape[0] > 15 & cy > 9:
        return "Looking Up"
    elif  (shape[0] < 14) & (cy < 5):
        return "Looking Down"
>>>>>>> 49dd6d87
    else:
        horizontal = "Center"

    # Vertical (tune as needed)
    if cy < shape[0] * 0.33:
        vertical = "Up"
    elif cy > shape[0] * 0.465:
        vertical = "Down"
    else:
        vertical = "Center"


    return f"{horizontal} {vertical}"

def draw_pupils(frame: np.ndarray, landmarks: dlib.full_object_detection):  
    for is_left in [True, False]:
        thresh_eye, _, x, y = eye_region(frame, landmarks, is_left)
        pupil_position = detect_pupil(thresh_eye)

        draw_pupil(frame, thresh_eye.shape, pupil_position, x, y, is_left)


def draw_pupil(frame: np.ndarray, shape: tuple[int, int], pupil_position: tuple[int, int], x: int, y: int, left=True):
    cx, cy, _ = pupil_position
    if cx is None:
        return
    if cy is None:
        return

    # Draw pupil location
    cv2.circle(frame, (x + cx, y + cy), 3, (0, 255, 0), -1)

    # Get gaze direction
    direction = get_gaze_direction(cx, cy, shape)

    if(direction == "Looking Left"):
        print("looking left")
        move_mouse(mouse_action.moveLeft)
    elif (direction == "Looking Right"):
        print("looking right")
        move_mouse(mouse_action.moveRight)
    elif (direction == "Looking Up"):
        print("looking up")
        move_mouse(mouse_action.moveUp)
    elif (direction == "Looking Down"):
        print("looking down")
        move_mouse(mouse_action.moveDown)

    eye_side = "Left Eye" if left else "Right Eye"
    cv2.putText(frame, f"{eye_side}: {direction}", (x, y - 10),
                cv2.FONT_HERSHEY_SIMPLEX, 0.5, (255, 0, 0), 1)

def eye_aspect_ratio(eye: np.ndarray) -> float:
    a = np.linalg.norm(eye[1] - eye[5])
    b = np.linalg.norm(eye[2] - eye[4])
    c = np.linalg.norm(eye[0] - eye[3])
    return (a + b) / (2.0 * c)

def click_mouse(ear_left: float, ear_right: float) -> None:
    global MOUSE_LEFT_DOWN, MOUSE_RIGHT_DOWN, COUNTER_LEFT, COUNTER_RIGHT

    if ear_left < EAR_THRESHOLD:
        COUNTER_LEFT += 1
    else:
        if COUNTER_LEFT >= CLICK_THRESHOLD:
            # mouse_click(mouse_action.leftClickUp if MOUSE_LEFT_DOWN else mouse_action.leftClickDown)
            print("left click")
            MOUSE_LEFT_DOWN = not MOUSE_LEFT_DOWN
        COUNTER_LEFT = 0

    if ear_right < EAR_THRESHOLD:
        COUNTER_RIGHT += 1
    else:
        if COUNTER_RIGHT >= CLICK_THRESHOLD:
            # mouse_click(mouse_action.rightClickUp if MOUSE_RIGHT_DOWN else mouse_action.rightClickDown)
            print("right click")
            MOUSE_RIGHT_DOWN = not MOUSE_RIGHT_DOWN
        COUNTER_RIGHT = 0

def main() -> None:
    detector = dlib.get_frontal_face_detector()
    predictor = dlib.shape_predictor("shape_predictor_68_face_landmarks.dat")

    cap = cv2.VideoCapture(0)

    while True:
        ret, frame = cap.read()
        if not ret:
            break

        gray = cv2.cvtColor(frame, cv2.COLOR_BGR2GRAY)

        # Detect faces in the frame
        faces = detector(gray)

        for face in faces:
            landmarks = predictor(gray, face)
            left_eye = get_eye_landmarks(landmarks, True)
            right_eye = get_eye_landmarks(landmarks, False)

            # Camera is mirrored so switch left and right
            ear_right, ear_left = eye_aspect_ratio(left_eye), eye_aspect_ratio(right_eye)
            draw_pupils(frame, landmarks)
            click_mouse(ear_left, ear_right)
            
        cv2.imshow("Gaze Detection", frame)

        if cv2.waitKey(1) & 0xFF == ord('q'):
            break

    cap.release()
    cv2.destroyAllWindows()


if __name__ == "__main__":
    main()<|MERGE_RESOLUTION|>--- conflicted
+++ resolved
@@ -59,14 +59,9 @@
     return np.array([(p.x, p.y) for p in points], np.int32)
 
 def eye_region(frame: npt.NDArray, landmarks: dlib.full_object_detection, left: bool=True) -> tuple[npt.NDArray, npt.NDArray, int, int]:
-<<<<<<< HEAD
     """Extract a fixed-size eye region and return threshold image and position."""
     points = get_eye_landmarks(landmarks, left)
     eye_points = np.array([(p.x, p.y) for p in points], np.int32)
-=======
-    """Extract the eye region and return a thresholded version."""
-    eye_points = get_eye_landmarks(landmarks, left)
->>>>>>> 49dd6d87
 
     # Center of eye
     center_x = int(np.mean(eye_points[:, 0]))
@@ -106,24 +101,12 @@
     return None, None, None
 
 def get_gaze_direction(cx: int, cy: int, shape: tuple[int, int]) -> str:
-<<<<<<< HEAD
     """Classify gaze direction based on pupil location in the box."""
     # Horizontal
     if cx < shape[1] // 3:
         horizontal = "Left"
     elif cx > 2 * shape[1] // 3:
         horizontal = "Right"
-=======
-    """Determine gaze direction based on pupil position."""
-    if cx < shape[1] // 3:
-        return "Looking Right"
-    elif cx > 2 * shape[1] // 3:
-        return "Looking Left"
-    elif shape[0] > 15 & cy > 9:
-        return "Looking Up"
-    elif  (shape[0] < 14) & (cy < 5):
-        return "Looking Down"
->>>>>>> 49dd6d87
     else:
         horizontal = "Center"
 
